//
//  SwiftGenerator.swift
//  WeaverCodeGen
//
//  Created by Théophane Rupin on 3/2/18.
//

import Foundation
import PathKit
import Meta
import CommonCrypto

public final class SwiftGenerator {
    
    private let dependencyGraph: DependencyGraph
    
    private let inspector: Inspector
    
    private let testableImports: [String]?

    private let version: String

    private let swiftlintDisableAll: Bool
    
    public typealias ImportFilter = (String) -> Bool
    private let importFilter: ImportFilter
    
    public init(dependencyGraph: DependencyGraph,
                inspector: Inspector,
                version: String,
                testableImports: [String]?,
                swiftlintDisableAll: Bool,
                importFilter: @escaping ImportFilter) throws {

        self.dependencyGraph = dependencyGraph
        self.inspector = inspector
        self.version = version
        self.testableImports = testableImports?.filter(importFilter)
        self.swiftlintDisableAll = swiftlintDisableAll
        self.importFilter = importFilter
    }
    
    private var _file: MetaWeaverFile?
    private func file() throws -> MetaWeaverFile {
        if let file = _file {
            return file
        }
        let file = try MetaWeaverFile(
            dependencyGraph,
            inspector,
            version,
            testableImports,
            swiftlintDisableAll,
            importFilter
        )
        _file = file
        return file
    }
    
    public func generate() throws -> String {
        try file().meta().swiftString
    }
    
    public func generateTests() throws -> String {
        try file().metaTests().swiftString
    }
}

// MARK: - Dependency Declaration

private final class MetaDependencyDeclaration: Hashable {
    
    struct Parameter {
        let name: String
        let type: ConcreteType
    }
    
    let name: String
    
    let type: Dependency.`Type`
    
    let parameters: [Dependency]
    
    private let includeTypeInName: Bool
    
    private let includeParametersInName: Bool
    
    init(for dependency: Dependency,
         in dependencyGraph: DependencyGraph,
         includeTypeInName: Bool = false,
         includeParametersInName: Bool = false) throws {
        
        name = dependency.dependencyName
        type = dependency.type
        self.includeTypeInName = includeTypeInName
        self.includeParametersInName = includeParametersInName
        
        switch dependency.kind {
        case .registration,
             .reference:
            let dependencyContainer = try dependencyGraph.dependencyContainer(for: dependency)
            parameters = dependencyContainer.parameters
        case .parameter:
            parameters = []
        }
    }
    
    private lazy var desambiguationHash: String? = {
        var desambiguationString = String()
        if includeParametersInName {
            desambiguationString += parameters.map { parameter in
                parameter.dependencyName + parameter.type.anyType.toTypeName
            }.joined()
        }
        if includeTypeInName {
            desambiguationString += type.anyType.toTypeName
        }
        guard desambiguationString.isEmpty == false else {
            return nil
        }
        return sha(desambiguationString)
    }()
    
    lazy var declarationName = "\(name)\(desambiguationHash.flatMap { "_\($0)" } ?? String())"
    lazy var buildersSubcriptGet = "builders[\"\(declarationName)\"]"
    lazy var resolverTypeName = "\(name.typeCase)\(desambiguationHash.flatMap { "_\($0)_" } ?? String())Resolver"
    lazy var setterName = "set\(name.typeCase)\(desambiguationHash.flatMap { "_\($0)" } ?? String())"
    lazy var setterTypeName = "\(name.typeCase)\(desambiguationHash.flatMap { "_\($0)_" } ?? String())Setter"
    lazy var declarationDoubleName = "\(name)\(desambiguationHash.flatMap { "_\($0)_" } ?? String())Double"
    
    lazy var isDesambiguated = desambiguationHash != nil
    
    // MARK: - SHA
    
    private static var shaCache = [String: String]()
    
    private func sha(_ string: String) -> String {
        if let value = MetaDependencyDeclaration.shaCache[string] {
            return value
        }
        let value = _sha(string)
        MetaDependencyDeclaration.shaCache[string] = value
        return value
    }
    
    private func _sha(_ string: String) -> String {
        var hash = [UInt8](repeating: 0, count: Int(CC_SHA1_DIGEST_LENGTH))
        let data = string.data(using: .utf8)!
        data.withUnsafeBytes {
            _ = CC_SHA1($0.baseAddress, CC_LONG(data.count), &hash)
        }
        return Data(hash).map { String(format: "%02hhx", $0) }.joined()
    }
    
    // MARK: - Hashable
    
    static func == (lhs: MetaDependencyDeclaration, rhs: MetaDependencyDeclaration) -> Bool {
        guard lhs.name == rhs.name else { return false }
        guard lhs.desambiguationHash == rhs.desambiguationHash else { return false }
        return true
    }

    func hash(into hasher: inout Hasher) {
        hasher.combine(name)
        hasher.combine(desambiguationHash)
    }
}

// MARK: - Weaver File

private final class MetaWeaverFile {

    private let dependencyGraph: DependencyGraph
    
    private let inspector: Inspector
    
    private let version: String
    
    private let testableImports: [String]?

    private let swiftlintDisableAll: Bool
    
    private let importFilter: SwiftGenerator.ImportFilter
    
    // Pre computed data
    
    private let declarations: Set<MetaDependencyDeclaration>
    private let orderedDeclarations: [MetaDependencyDeclaration]

    private var setterDeclarations = [MetaDependencyDeclaration]()
    private var doesSupportObjcByDeclaration = [MetaDependencyDeclaration: Bool]()
    private var isParameterByDeclaration = [MetaDependencyDeclaration: Bool]()
    private var isPropertyWrapperAnnotationByDeclaration = [MetaDependencyDeclaration: Bool]()
    private var isEscapingByDeclaration = [MetaDependencyDeclaration: Bool]()
    
    private lazy var doesSupportObjc = dependencyGraph.dependencies.contains { $0.configuration.doesSupportObjc }

    // Cached data
    
    private var inputReferencesCache = [ObjectIdentifier: [Dependency]]()
    private var resolvedDeclarationsBySourceCache = [InspectorCacheIndex: [(source: ConcreteType?, declaration: MetaDependencyDeclaration)]]()
    private var containsAmbiguousDeclarationsCache = [ObjectIdentifier: Bool]()
    
    init(_ dependencyGraph: DependencyGraph,
         _ inspector: Inspector,
         _ version: String,
         _ testableImports: [String]?,
         _ swiftlintDisableAll: Bool,
         _ importFilter: @escaping SwiftGenerator.ImportFilter) throws {
        
        self.dependencyGraph = dependencyGraph
        self.inspector = inspector
        self.version = version
        self.testableImports = testableImports
        self.swiftlintDisableAll = swiftlintDisableAll
        self.importFilter = importFilter
        
        let desambiguatedDeclarations = try MetaWeaverFile.desambiguatedDeclarations(from: dependencyGraph)
        declarations = desambiguatedDeclarations
        orderedDeclarations = desambiguatedDeclarations.sorted { $0.declarationName < $1.declarationName }
        
        setterDeclarations = try dependencyGraph.dependencies.reduce(into: Set<MetaDependencyDeclaration>()) { declarations, dependency in
            guard dependency.kind == .registration && dependency.configuration.setter else { return }
            let declaration = try self.declaration(for: dependency)
            declarations.insert(declaration)
        }.sorted { lhs, rhs in
            lhs.setterTypeName < rhs.setterTypeName
        }
        
        for dependency in dependencyGraph.dependencies {
            let declaration = try self.declaration(for: dependency)
            if dependency.configuration.doesSupportObjc {
                doesSupportObjcByDeclaration[declaration] = true
            }
            let isParameter = isParameterByDeclaration[declaration] ?? true
            isParameterByDeclaration[declaration] = isParameter && dependency.kind == .parameter
            if dependency.annotationStyle == .propertyWrapper {
                isPropertyWrapperAnnotationByDeclaration[declaration] = true
            }
            if dependency.configuration.escaping || (dependency.type.anyType.isClosure && dependency.kind == .parameter) {
                isEscapingByDeclaration[declaration] = true
            }
        }
    }
    
    static func header(version: String, swiftlintDisableAll: Bool) -> [Comment] {
        return [
            (swiftlintDisableAll ? .comment("swiftlint:disable all") : nil),
            .documentation("This file is generated by Weaver \(version)"),
            .documentation("DO NOT EDIT!")
        ].compactMap { $0 }
    }
    
    // MARK: - Main File

    func meta() throws -> Meta.File {
        return File(name: "main-file")
            .adding(members: MetaWeaverFile.header(version: version, swiftlintDisableAll: swiftlintDisableAll))
            .adding(imports: dependencyGraph.imports.filter(importFilter).sorted().map { Import(name: $0) })
            .adding(members: try body())
    }
    
    private func body() throws -> [FileBodyMember] {
        return try [
            [
                EmptyLine(),
                mainDependencyContainer(),
                EmptyLine()
            ],
            resolvers(),
            [
                EmptyLine(),
                resolversImplementationExtension()
            ],
            setters(),
            [
                EmptyLine(),
                settersImplementationExtension()
            ],
            dependencyResolvers(),
            inputDependencyResolvers(),
            dependencyResolverProxies(),
            publicDependencyInitExtensions(),
            propertyWrappers()
        ].flatMap { $0 }
    }
    
    // MARK: - Tests File

    func metaTests() throws -> Meta.File {
        let imports = dependencyGraph.imports.subtracting(testableImports ?? [])

        return File(name: "tests-file")
            .adding(members: MetaWeaverFile.header(version: version, swiftlintDisableAll: swiftlintDisableAll))
            .adding(imports: imports.filter(importFilter).sorted().map { Import(name: $0) })
            .adding(imports: testableImports?.sorted().map { Import(name: $0, testable: true) } ?? [])
            .adding(members: try bodyTests())
    }
    
    private func bodyTests() throws -> [FileBodyMember] {
        return try [
            EmptyLine(),
            mainDependencyResolverStub(),
            EmptyLine(),
            resolversStubImplementationExtension(),
            EmptyLine(),
            settersStubImplementationExtension()
        ]
    }
}

// MARK: - MainDependencyContainer

private extension MetaWeaverFile {
    
    func mainDependencyContainer() throws -> Type {
        return Type(identifier: .mainDependencyContainer)
            .with(objc: doesSupportObjc)
            .adding(inheritedType: doesSupportObjc ? .nsObject : nil)
            .adding(member: PlainCode(code: """
            
static var onFatalError: (String, StaticString, UInt) -> Never = { message, file, line in
    Swift.fatalError(message, file: file, line: line)
}
    
fileprivate static func fatalError(file: StaticString = #file, line: UInt = #line) -> Never {
    onFatalError("Invalid memory graph. This is never suppose to happen. Please file a ticket at https://github.com/scribd/Weaver", file, line)
}

private typealias ParametersCopier = (\(TypeIdentifier.mainDependencyContainer.swiftString)) -> Void
private typealias Builder<T> = (ParametersCopier?) -> T

private func builder<T>(_ value: T) -> Builder<T> {
    return { [weak self] copyParameters in
        guard let self = self else {
            \(TypeIdentifier.mainDependencyContainer.swiftString).fatalError()
        }
        copyParameters?(self)
        return value
    }
}

private func weakOptionalBuilder<T>(_ value: Optional<T>) -> Builder<Optional<T>> where T: AnyObject {
    return { [weak value] _ in value }
}

private func weakBuilder<T>(_ value: T) -> Builder<T> where T: AnyObject {
    return { [weak self, weak value] copyParameters in
        guard let self = self, let value = value else {
            \(TypeIdentifier.mainDependencyContainer.swiftString).fatalError()
        }
        copyParameters?(self)
        return value
    }
}

private func lazyBuilder<T>(_ builder: @escaping Builder<T>) -> Builder<T> {
    var _value: T?
    return { copyParameters in
        if let value = _value {
            return value
        }
        let value = builder(copyParameters)
        _value = value
        return value
    }
}

private func weakLazyBuilder<T>(_ builder: @escaping Builder<T>) -> Builder<T> where T: AnyObject {
    weak var _value: T?
    return { copyParameters in
        if let value = _value {
            return value
        }
        let value = builder(copyParameters)
        _value = value
        return value
    }
}

private static func fatalBuilder<T>() -> Builder<T> {
    return { _ in
        \(TypeIdentifier.mainDependencyContainer.swiftString).fatalError()
    }
}

private var builders = Dictionary<String, Any>()
private func getBuilder<T>(for name: String, type _: T.Type) -> Builder<T> {
    guard let builder = builders[name] as? Builder<T> else {
        return \(TypeIdentifier.mainDependencyContainer.swiftString).fatalBuilder()
    }
    return builder
}
"""))
            .adding(member: dependencyGraph.hasPropertyWrapperAnnotations ? PlainCode(code: """

private static var _dynamicResolvers = [Any]()
private static var _dynamicResolversLock = NSRecursiveLock()

fileprivate static func _popDynamicResolver<Resolver>(_ resolverType: Resolver.Type) -> Resolver {
    guard let dynamicResolver = _dynamicResolvers.removeFirst() as? Resolver else {
        \(TypeIdentifier.mainDependencyContainer.swiftString).fatalError()
    }
    return dynamicResolver
}

static func _pushDynamicResolver<Resolver>(_ resolver: Resolver) {
    _dynamicResolvers.append(resolver)
}
""") : nil)
            .adding(members: dependencyGraph.hasPropertyWrapperAnnotations ? [
                EmptyLine(),
                Type(identifier: TypeIdentifier(name: "Scope"))
                    .with(kind: .enum(indirect: false))
                    .adding(members: Scope.allCases.map { Case(name: $0.rawValue) }),
                EmptyLine(),
                Type(identifier: TypeIdentifier(name: "Platform"))
                    .with(kind: .enum(indirect: false))
                    .adding(members: Platform.allCases.map { Case(name: $0.rawValue) }),
                EmptyLine(),
                Type(identifier: TypeIdentifier(name: "DependencyKind"))
                    .with(kind: .enum(indirect: false))
                    .adding(members: Dependency.Kind.allCases.map { Case(name: $0.rawValue) }),
            ] : [])
            .adding(members: try resolversImplementation())
            .adding(members: settersImplementation())
            .adding(member: EmptyLine())
            .adding(member: Function(kind: .`init`(convenience: false, optional: false))
                .with(override: doesSupportObjc)
                .with(accessLevel: .fileprivate)
            )
            .adding(members: try dependencyResolverCopyMethods())
    }
    
    func propertyWrappers() throws -> [FileBodyMember] {
        return declarations.reduce(into: Set<Int>()) { parametersCounts, declaration in
            guard isPropertyWrapperAnnotationByDeclaration[declaration] ?? false else { return }
            parametersCounts.insert(declaration.parameters.count)
        }.sorted().flatMap { parameterCount -> [FileBodyMember] in
            
            let typeID = TypeIdentifier(name: "Weaver\(parameterCount == 0 ? "" : "P\(parameterCount)")")

            let resolverTypealias = TypeAlias(
                identifier: TypeAliasIdentifier(name: "Resolver"),
                value: TypeIdentifier(name: .custom(
                    "(\((1..<parameterCount+1).map { "P\($0)" }.joined(separator: ", "))) -> \(TypeIdentifier.abstractType.swiftString)"
                ))
            )
            
            let wrappedValueType: TypeIdentifier
            if parameterCount == 0 {
                wrappedValueType = .abstractType
            } else {
                wrappedValueType = .resolver
            }
            
            let kindFunctionParameter = FunctionParameter(
                alias: "_",
                name: "kind",
                type: TypeIdentifier(name: "\(TypeIdentifier.mainDependencyContainer.swiftString).DependencyKind")
            )
            
            let initFunctionParameters = [
                FunctionParameter(name: "scope", type: TypeIdentifier(name: "\(TypeIdentifier.mainDependencyContainer.swiftString).Scope"))
                    .with(defaultValue: +Reference.named("container")),
                FunctionParameter(name: "setter", type: .bool).with(defaultValue: Value.bool(false)),
                FunctionParameter(name: "escaping", type: .bool).with(defaultValue: Value.bool(false)),
                FunctionParameter(name: "builder", type: .optional(wrapped: .any))
                    .with(defaultValue: Value.nil),
                FunctionParameter(name: "objc", type: .bool).with(defaultValue: Value.bool(false)),
                FunctionParameter(
                    name: "platforms",
                    type: .array(element: TypeIdentifier(name: "\(TypeIdentifier.mainDependencyContainer.swiftString).Platform"))
                ).with(defaultValue: Value.array([]))
            ]

            let type = Type(identifier: typeID)
                .with(kind: .struct)
                .adding(genericParameter: GenericParameter(name: "ConcreteType"))
                .adding(genericParameter: GenericParameter(name: "AbstractType"))
                .adding(genericParameters: (1..<parameterCount+1).map { GenericParameter(name: "P\($0)") })
                .adding(member: EmptyLine())
                .adding(member: resolverTypealias)
                .adding(member: Property(variable: Variable.resolver)
                    .with(value: TypeIdentifier.mainDependencyContainer.reference + .named("_popDynamicResolver") | .call(Tuple()
                        .adding(parameter: TupleParameter(value: Reference.named(resolverTypealias.identifier.swiftString) + .named(.`self`)))
                    )
                ))
                .adding(member: EmptyLine())
                .adding(member: Function(kind: .`init`)
                    .adding(parameter: kindFunctionParameter)
                    .adding(parameter: FunctionParameter(name: "type", type: TypeIdentifier(name: "ConcreteType.Type")))
                    .adding(parameters: initFunctionParameters)
                    .adding(member: Comment.comment("no-op"))
                )
                .adding(member: EmptyLine())
                .adding(member: ComputedProperty(variable: Variable(name: "wrappedValue")
                    .with(type: wrappedValueType))
                    .adding(member: Return(value: Variable.resolver.reference | (parameterCount == 0 ? .call() : .none)))
                )
            
            let `extension` = Extension(type: typeID)
                .adding(constraint: TypeIdentifier.concreteType.reference == TypeIdentifier.void.reference)
                .adding(member: Function(kind: .`init`)
                    .adding(parameter: kindFunctionParameter)
                    .adding(parameters: initFunctionParameters)
                    .adding(member: Comment.comment("no-op"))
                )
            
            return [
                EmptyLine(),
                PlainCode(code: """
                @propertyWrapper
                \(MetaCode(meta: type))
                """),
                EmptyLine(),
                `extension`
            ]
        }
    }
    
    func resolversImplementation() throws -> [TypeBodyMember] {
        return try orderedDeclarations.flatMap { declaration -> [TypeBodyMember] in
            var members: [TypeBodyMember] = [EmptyLine()]
            
            if declaration.parameters.isEmpty {
                members += [
                    ComputedProperty(variable: Variable(name: declaration.declarationName)
                        .with(type: declaration.type.typeID))
                        .adding(member: Return(value: .named("getBuilder") | .call(Tuple()
                            .adding(parameter: TupleParameter(name: "for", value: Value.string(declaration.declarationName)))
                            .adding(parameter: TupleParameter(name: "type", value: declaration.type.typeID.reference + .named(.`self`)))
                        ) | .call(Tuple()
                            .adding(parameter: TupleParameter(value: Value.nil))
                        )))
                ]
            } else {
                members += [
                    Function(kind: .named(declaration.declarationName))
                        .with(resultType: declaration.type.typeID)
                        .adding(parameters: try declaration.parameters.map { parameter in
                            let declaration = try self.declaration(for: parameter)
                            return FunctionParameter(name: parameter.dependencyName, type: parameter.type.typeID)
                                .with(escaping: isEscapingByDeclaration[declaration] ?? false)
                        })
                        .adding(member: Assignment(
                            variable: Variable(name: "builder").with(type: TypeIdentifier.builder(of: declaration.type.typeID)),
                            value: .named("getBuilder") | .call(Tuple()
                                .adding(parameter: TupleParameter(name: "for", value: Value.string(declaration.declarationName)))
                                .adding(parameter: TupleParameter(name: "type", value: declaration.type.typeID.reference + .named(.`self`)))
                            )
                        ))
                        .adding(member: Return(value: .named("builder") | .block(FunctionBody()
                            .adding(context: declaration.parameters.compactMap { parameter in
                                guard parameter.configuration.scope == .weak else { return nil }
                                return FunctionBodyContext(name: parameter.dependencyName, kind: .weak)
                            })
                            .adding(parameter: FunctionBodyParameter(name: Variable._self.name))
                            .adding(members: try declaration.parameters.map { parameter in
                                let declaration = try self.declaration(for: parameter)
                                let builderReference: Reference
                                if parameter.configuration.scope == .weak {
                                    builderReference = .named("weakOptionalBuilder")
                                } else {
                                    builderReference = .named("builder")
                                }
                                return Assignment(
                                    variable: Variable._self.reference + .named(declaration.buildersSubcriptGet),
                                    value: Variable._self.reference + builderReference | .call(Tuple()
                                        .adding(parameter: TupleParameter(value: Reference.named(parameter.dependencyName)))
                                    )
                                )
                            })
                        )))
                ]
            }
            
            return members
        }
    }

    func resolvers() throws -> [FileBodyMember] {
        return try orderedDeclarations.flatMap { declaration -> [FileBodyMember] in
            return [
                EmptyLine(),
                Type(identifier: TypeIdentifier(name: declaration.resolverTypeName))
                    .with(objc: doesSupportObjcByDeclaration[declaration] ?? false)
                    .with(kind: .protocol)
                    .adding(inheritedType: .anyObject)
                    .adding(member: declaration.parameters.isEmpty ?
                        ProtocolProperty(name: declaration.declarationName, type: declaration.type.typeID) :
                        ProtocolFunction(name: declaration.declarationName)
                            .with(resultType: declaration.type.typeID)
                            .adding(parameters: try declaration.parameters.map { parameter in
                                let declaration = try self.declaration(for: parameter)
                                return FunctionParameter(name: parameter.dependencyName, type: parameter.type.typeID)
                                    .with(escaping: isEscapingByDeclaration[declaration] ?? false)
                            })
                    )
            ]
        }
    }
    
    func resolversImplementationExtension() -> Extension {
        return Extension(type: .mainDependencyContainer)
            .adding(inheritedTypes: orderedDeclarations.map { declaration in
                TypeIdentifier(name: declaration.resolverTypeName)
            })
    }
    
    func settersImplementation() -> [TypeBodyMember] {
        return setterDeclarations.flatMap { declaration -> [TypeBodyMember] in
            [
                EmptyLine(),
                Function(kind: .named(declaration.setterName))
                    .adding(parameter: FunctionParameter(alias: "_", name: "value", type: declaration.type.typeID))
                    .adding(member: Assignment(
                        variable: Reference.named(declaration.buildersSubcriptGet),
                        value: Reference.named("builder") | .call(Tuple()
                            .adding(parameter: TupleParameter(value: Reference.named("value")))
                        )
                    ))
            ]
        }
    }
    
    func setters() -> [FileBodyMember] {
        return setterDeclarations.flatMap { declaration -> [FileBodyMember] in
            return [
                EmptyLine(),
                Type(identifier: TypeIdentifier(name: declaration.setterTypeName))
                    .with(kind: .protocol)
                    .with(objc: doesSupportObjcByDeclaration[declaration] ?? false)
                    .adding(inheritedType: .anyObject)
                    .adding(member: ProtocolFunction(name: declaration.setterName)
                        .adding(parameter: FunctionParameter(alias: "_", name: "value", type: declaration.type.typeID))
                    )
            ]
        }
    }
    
    func settersImplementationExtension() -> Extension {
        return Extension(type: .mainDependencyContainer)
            .adding(inheritedTypes: setterDeclarations.map { declaration in
                TypeIdentifier(name: declaration.setterTypeName)
            })
    }
    
    func dependencyResolvers() throws -> [FileBodyMember] {
        return try dependencyGraph.dependencyContainers.orderedValues.flatMap { dependencyContainer -> [FileBodyMember] in
            switch dependencyContainer.declarationSource {
            case .type:
                let resolverTypeIDs = try dependencyContainer.dependencies.orderedValues.map { dependency in
                    TypeIdentifier(name: try declaration(for: dependency).resolverTypeName)
                }
                let setterTypeIDs = try dependencyContainer.registrations.compactMap { registration -> TypeIdentifier? in
                    guard registration.configuration.setter else { return nil }
                    return TypeIdentifier(name: try declaration(for: registration).setterTypeName)
                }
                guard let andTypeIDs = TypeIdentifier.and(resolverTypeIDs + setterTypeIDs) else { return [] }

                let name = try containsAmbiguousDeclarations(in: dependencyContainer)
                    ? dependencyContainer.type.internalDependencyResolverTypeID.name
                    : dependencyContainer.type.dependencyResolverTypeID.name

                return [
                    EmptyLine(),
                    TypeAlias(
                        identifier: TypeAliasIdentifier(name: name),
                        value: andTypeIDs
                    )
                ]
                
            case .registration,
                 .reference:
                return []
            }
        }
    }
    
    func inputDependencyResolvers() throws -> [FileBodyMember] {
        return try dependencyGraph.dependencies.reduce(into: [ConcreteType: Set<MetaDependencyDeclaration>]()) { declarationsByTarget, dependency in
            guard dependency.kind == .registration && dependency.configuration.customBuilder != nil else { return }
            
            let target = try dependencyGraph.dependencyContainer(for: dependency)
            guard target.declarationSource != .type else { return }

            let source = try dependencyGraph.dependencyContainer(for: dependency.source)
            let inputDeclarations = Set(try source.dependencies.orderedValues.lazy.map { try declaration(for: $0) })
            
            if var declarations = declarationsByTarget[target.type] {
                declarations.formIntersection(inputDeclarations)
                declarationsByTarget[target.type] = declarations
            } else {
                declarationsByTarget[target.type] = inputDeclarations
            }
        }.lazy.sorted { lhs, rhs in
            lhs.key.description < rhs.key.description
        }.flatMap { (target, declarations) -> [FileBodyMember] in
            guard declarations.isEmpty == false else { return [] }
            let target = try dependencyGraph.dependencyContainer(for: target)
            let declarations = declarations.lazy.sorted { lhs, rhs in lhs.resolverTypeName < rhs.resolverTypeName }
            return [
                EmptyLine(),
                TypeAlias(
                    identifier: TypeAliasIdentifier(name: target.type.inputDependencyResolverTypeID.name),
                    value: TypeIdentifier.and(declarations.map { declaration in
                        TypeIdentifier(name: declaration.resolverTypeName)
                    })!
                )
            ]
        }
    }
    
    func dependencyResolverCopyMethods() throws -> [TypeBodyMember] {
        return try dependencyGraph.dependencyContainers.orderedValues.flatMap {
            try dependencyResolverCopyMethod(for: $0)
        }
    }
    
    func dependencyResolverCopyMethod(for dependencyContainer: DependencyContainer, publicInterface: Bool = false) throws -> [TypeBodyMember] {
        guard dependencyContainer.declarationSource == .type else { return [] }
        
        let inputReferences: [Dependency]
        if publicInterface {
            inputReferences = try dependencyContainer.parameters + self.inputReferences(of: dependencyContainer)
        } else {
            inputReferences = try self.inputReferences(of: dependencyContainer)
        }
        let containsAmbiguousDeclarations = try self.containsAmbiguousDeclarations(in: dependencyContainer)
        let containsDeclarationBasedOnSource = try self.containsDeclarationBasedOnSource(in: dependencyContainer)

        let selfReferenceDeclarations = try dependencyContainer.references.reduce(into: Set<MetaDependencyDeclaration>()) { declarations, reference in
            guard try dependencyGraph.isSelfReference(reference) else { return }
            let declaration = try self.declaration(for: reference)
            declarations.insert(declaration)
        }
        
        let accessLevel: Meta.AccessLevel =
            (inputReferences.isEmpty && dependencyContainer.parameters.isEmpty) || publicInterface ? .fileprivate : .private
        
        var members: [TypeBodyMember] = [
            EmptyLine(),
            Function(kind: .named(publicInterface ?
                dependencyContainer.type.publicDependencyResolverVariable.name : dependencyContainer.type.dependencyResolverVariable.name))
                .with(accessLevel: accessLevel)
                .with(resultType: containsAmbiguousDeclarations ?
                    dependencyContainer.type.dependencyResolverProxyTypeID : dependencyContainer.type.dependencyResolverTypeID
                )
                .adding(parameter: containsDeclarationBasedOnSource && publicInterface == false ?
                    FunctionParameter(alias: "_", name: Variable.source.name, type: .string) : nil
                )
                .adding(parameters: publicInterface ? try inputReferences.compactMap { reference in
                    let declaration = try self.declaration(for: reference)
                    guard selfReferenceDeclarations.contains(declaration) == false else { return nil }
                    return FunctionParameter(name: declaration.declarationName, type: declaration.type.typeID)
                } : [])
                .adding(member: Assignment(variable: Variable._self, value: TypeIdentifier.mainDependencyContainer.reference | .call()))
                .adding(members: try dependencyContainer.registrations.compactMap { registration in
                    try copyAssignment(for: registration, from: dependencyContainer)
                })
                .adding(members: try inputReferences.flatMap { reference -> [FunctionBodyMember] in

                    let declaration = try self.declaration(for: reference)
                    guard selfReferenceDeclarations.contains(declaration) == false else { return [] }

<<<<<<< HEAD
                    let assignments: (MetaDependencyDeclaration) -> [Assignment] = { resolvedDeclaration in
                        let isRootDependencyContainer = dependencyContainer.sources.isEmpty && publicInterface == false
                        let builderValue = Variable._self.reference + .named("builder") | .call(Tuple()
                            .adding(parameter: TupleParameter(value:
                                (isRootDependencyContainer ? Variable._self.reference + .none : .none) | .named(resolvedDeclaration.declarationName)
                            ))
                        )

                        var assignments = [Assignment(
                            variable: Variable._self.reference + .named(declaration.buildersSubcriptGet),
                            value: builderValue
                        )]

                        if resolvedDeclaration.declarationName != declaration.declarationName {
                            assignments += [Assignment(
                                variable: Variable._self.reference + .named(resolvedDeclaration.buildersSubcriptGet),
                                value: builderValue
                            )]
                        }

                        return assignments
=======
                    let assignment: (MetaDependencyDeclaration) -> Assignment = { resolvedDeclaration in
                        switch reference.kind {
                        case .parameter:
                            return Assignment(
                                variable: Variable._self.reference + .named(declaration.buildersSubcriptGet),
                                value: Variable._self.reference + .named("builder") | .call(Tuple()
                                    .adding(parameter: TupleParameter(value: Reference.named(resolvedDeclaration.declarationName)))
                                )
                            )

                        case .reference:
                            return Assignment(
                                variable: Variable._self.reference + .named(declaration.buildersSubcriptGet),
                                value: .named("getBuilder") | .call(Tuple()
                                    .adding(parameter: TupleParameter(name: "for", value: Value.string(resolvedDeclaration.declarationName)))
                                    .adding(parameter: TupleParameter(name: "type", value: resolvedDeclaration.type.typeID.reference + .named(.`self`)))
                                )
                            )

                        case .registration:
                            fatalError("Invalid kind for input reference")
                        }
>>>>>>> bcdb9e92
                    }

                    if publicInterface {
                        return assignments(declaration)
                    } else {
                        let resolvedDeclarations = try resolvedDeclarationsBySource(for: reference, in: dependencyContainer)
                        if resolvedDeclarations.count > 1 {
                            return [Switch(reference: Variable.source.reference)
                                .adding(cases: resolvedDeclarations.compactMap { source, declaration in
                                    guard let source = source else { return nil }
                                    return SwitchCase()
                                        .adding(value: Value.string(source.description))
                                        .adding(members: assignments(declaration))
                                })
                                .adding(case: SwitchCase(name: .default)
                                    .adding(member: TypeIdentifier.mainDependencyContainer.reference + .named("fatalError") | .call())
                                )]
                        } else if let resolvedDeclaration = resolvedDeclarations.first?.declaration {
                            return assignments(resolvedDeclaration)
                        } else {
                            return []
                        }
                    }
                })
                .adding(members: try dependencyContainer.registrations.compactMap { registration in
                    guard registration.configuration.setter == false else { return nil }
                    switch registration.configuration.scope {
                    case .container:
                        let declaration = try self.declaration(for: registration)
                        return Assignment(
                            variable: Reference.named("_"),
                            value: Variable._self.reference + .named("getBuilder") | .call(Tuple()
                                .adding(parameter: TupleParameter(name: "for", value: Value.string(declaration.declarationName)))
                                .adding(parameter: TupleParameter(name: "type", value: declaration.type.typeID.reference + .named(.`self`)))
                            ) | .call(Tuple()
                                .adding(parameter: TupleParameter(value: Value.nil))
                            )
                        )
                    case .lazy,
                         .weak,
                         .transient:
                        return nil
                    }
                })
                .adding(members: try dependencyContainer.dependencies.orderedValues.compactMap { dependency in
                    guard dependency.annotationStyle == .propertyWrapper else { return nil }
                    let declaration = try self.declaration(for: dependency)
                    return TypeIdentifier.mainDependencyContainer.reference + .named("_pushDynamicResolver") | .call(Tuple()
                        .adding(parameter: TupleParameter(value: declaration.parameters.isEmpty ?
                            Reference.named("{ \(Variable._self.name).\(declaration.declarationName) }") :
                            Variable._self.reference + .named(declaration.declarationName)
                        ))
                    )
                })
                .adding(member: Return(value: containsAmbiguousDeclarations ?
                    dependencyContainer.type.dependencyResolverProxyTypeID.reference | .call(Tuple()
                        .adding(parameter: TupleParameter(value: Variable._self.reference))
                    ) :
                    Variable._self.reference)
                )
        ]
        
        if dependencyContainer.references.isEmpty && dependencyContainer.parameters.isEmpty {
            members += [
                EmptyLine(),
                Function(kind: .named(dependencyContainer.type.dependencyResolverVariable.name))
                    .with(resultType: containsAmbiguousDeclarations ?
                        dependencyContainer.type.dependencyResolverProxyTypeID : dependencyContainer.type.dependencyResolverTypeID
                    )
                    .with(static: true)
                    .adding(member: Assignment(
                        variable: Variable._self,
                        value: TypeIdentifier.mainDependencyContainer.reference | .call() + dependencyContainer.type.dependencyResolverVariable.reference | .call()
                    ))
                    .adding(member: Return(value: Variable._self.reference))
            ]
        } else if dependencyContainer.accessLevel.isPublic && publicInterface == false {
            members += try dependencyResolverCopyMethod(for: dependencyContainer, publicInterface: true)
        }
        
        return members
    }
    
    func copyAssignment(for registration: Dependency,
                        from dependencyContainer: DependencyContainer) throws -> Assignment? {
        
        guard registration.configuration.setter == false else { return nil }

        guard let concreteType = registration.type.concreteType else { return nil }
        let declaration = try self.declaration(for: registration)
        
        let target = try dependencyGraph.dependencyContainer(for: registration)
        let targetContainsDeclarationBasedOnSource = try containsDeclarationBasedOnSource(in: target)
        let targetContainsAmbiguousDeclarations = try containsAmbiguousDeclarations(in: target)
        let targetSelfReferences = try target.references.filter { reference in
            try dependencyGraph.isSelfReference(reference)
        }
        let targetHasPropertyWrapperAnnotations = target.dependencies.orderedValues.contains {
            $0.annotationStyle == .propertyWrapper
        }
        
        let hasInputDependencies =
            target.dependencies.isEmpty == false ||
            registration.configuration.customBuilder != nil ||
            declaration.parameters.isEmpty == false

        let hasParameters = declaration.parameters.isEmpty == false
        let containsAmbiguousDeclarations = try self.containsAmbiguousDeclarations(in: dependencyContainer)

        let resolverReference: Reference?
        let shouldUnwrapResolverReference: Bool
        var builderReference: Reference
        if let customBuilder = registration.configuration.customBuilder {
            switch target.declarationSource {
            case .type:
                resolverReference = hasInputDependencies ? Variable._self.reference + concreteType.dependencyResolverVariable.reference | .call(Tuple()
                    .adding(parameter: targetContainsDeclarationBasedOnSource ? TupleParameter(value: Value.string(dependencyContainer.type.description)) : nil)
                ) : nil
                builderReference = .named(customBuilder) | .call(Tuple()
                    .adding(parameter: hasInputDependencies ? TupleParameter(value: Variable.__self.reference) : nil)
                )
                shouldUnwrapResolverReference = false
            case .reference,
                 .registration:
                resolverReference = containsAmbiguousDeclarations ? dependencyContainer.type.dependencyResolverProxyTypeID.reference | .call(Tuple()
                    .adding(parameter: TupleParameter(value: Variable._self.reference))
                ) : nil
                builderReference = .named(customBuilder) | .call(Tuple()
                    .adding(parameter: TupleParameter(value:
                        (containsAmbiguousDeclarations ? Variable.__self.reference + Variable.proxySelf.reference : Variable._self.reference) |
                        .as | target.type.inputDependencyResolverTypeID.reference
                    ))
                )
                shouldUnwrapResolverReference = containsAmbiguousDeclarations
            }
        } else {
            resolverReference = hasInputDependencies ? Variable._self.reference + concreteType.dependencyResolverVariable.reference | .call(Tuple()
                .adding(parameter: targetContainsDeclarationBasedOnSource ? TupleParameter(value: Value.string(dependencyContainer.type.description)) : nil)
            ) : nil
            builderReference = concreteType.typeID.reference | .call(Tuple()
                .adding(parameter: hasInputDependencies ? TupleParameter(
                    name: "injecting",
                    value: Variable.__self.reference
                ) : nil)
            )
            shouldUnwrapResolverReference = targetContainsAmbiguousDeclarations
        }
        
        let builderFunction: Reference
        switch registration.configuration.scope {
        case .container,
             .lazy:
            builderFunction = .named("lazyBuilder")
        case .weak:
            builderFunction = .named("weakLazyBuilder")
        case .transient:
            builderFunction = .none
        }
        
        builderReference = builderFunction | .block(FunctionBody()
            .adding(parameter: FunctionBodyParameter(
                name: hasParameters ? "copyParameters" : nil,
                type: .optional(wrapped: TypeIdentifier(name: "ParametersCopier"))
            ))
            .with(resultType: declaration.type.typeID)
            .adding(context: hasInputDependencies ? FunctionBodyContext(name: Variable._self.name, kind: .weak) : nil)
            .adding(member: targetHasPropertyWrapperAnnotations ? PlainCode(code: """
            defer { MainDependencyContainer._dynamicResolversLock.unlock() }
            MainDependencyContainer._dynamicResolversLock.lock()
            """) : nil)
            .adding(member: hasInputDependencies ?
                Guard(assignment: Assignment(variable: Variable._self, value: Variable._self.reference))
                    .adding(member: TypeIdentifier.mainDependencyContainer.reference + .named("fatalError") | .call()) : nil)
            .adding(member: resolverReference.flatMap {
                Assignment(variable: Variable.__self, value: $0)
            })
            .adding(member: hasParameters ? .named("copyParameters") | .unwrap | .call(Tuple()
                .adding(parameter: TupleParameter(
                    value: (resolverReference != nil ? Variable.__self : Variable._self).reference |
                        (shouldUnwrapResolverReference ? +Variable.proxySelf.reference : .none) |
                        .named(" as! ") |
                        TypeIdentifier.mainDependencyContainer.reference
                ))
            ) : nil)
            .adding(members: targetSelfReferences.isEmpty == false ? try [
                Assignment(
                    variable: Variable.__mainSelf,
                    value: (resolverReference != nil ? Variable.__self : Variable._self).reference |
                        (shouldUnwrapResolverReference ? +Variable.proxySelf.reference : .none) |
                        .named(" as! ") |
                        TypeIdentifier.mainDependencyContainer.reference
                ),
                Assignment(
                    variable: Variable.value,
                    value: builderReference
                )
            ] + targetSelfReferences.map { selfReference in
                let declaration = try self.declaration(for: selfReference)
                return Assignment(
                    variable: Variable.__mainSelf.reference + .named(declaration.buildersSubcriptGet),
                    value: Variable.__mainSelf.reference + .named("weakBuilder") | .call(Tuple()
                        .adding(parameter: TupleParameter(value: Variable.value.reference))
                    )
                )
            } + [
                Return(value: Variable.value.reference)
            ] : [
                Return(value: builderReference)
            ])
        )
        
        return Assignment(
            variable: Variable._self.reference + .named(declaration.buildersSubcriptGet),
            value: builderReference
        )
    }
    
    func dependencyResolverProxies() throws -> [FileBodyMember] {
        
        return try dependencyGraph.dependencyContainers.orderedValues.flatMap { dependencyContainer -> [FileBodyMember] in
            guard try containsAmbiguousDeclarations(in: dependencyContainer) else { return [] }
            
            return [
                EmptyLine(),
                Type(identifier: dependencyContainer.type.dependencyResolverProxyTypeID)
                    .with(kind: .struct)
                    .adding(member: EmptyLine())
                    .adding(member: Property(variable: Variable.proxySelf
                        .with(type: dependencyContainer.type.internalDependencyResolverTypeID))
                    )
                    .adding(member: EmptyLine())
                    .adding(member: Function(kind: .`init`(convenience: false, optional: false))
                        .adding(parameter: FunctionParameter(alias: "_", name: Variable.proxySelf.name, type: dependencyContainer.type.internalDependencyResolverTypeID))
                        .adding(member: Assignment(variable: .named(.`self`) + Variable.proxySelf.reference, value: Variable.proxySelf.reference))
                    )
                    .adding(members: try dependencyContainer.dependencies.orderedValues.flatMap { dependency -> [TypeBodyMember] in
                        let declaration = try self.declaration(for: dependency)

                        var members: [TypeBodyMember] = [EmptyLine()]
                        if declaration.parameters.isEmpty {
                            members += [
                                ComputedProperty(variable: Variable(name: declaration.name)
                                    .with(type: declaration.type.typeID))
                                    .adding(member: Return(value: Variable.proxySelf.reference + .named(declaration.declarationName)))
                            ]
                        } else {
                            members += [
                                Function(kind: .named(declaration.name))
                                    .with(resultType: declaration.type.typeID)
                                    .adding(parameters: declaration.parameters.map { parameter in
                                        FunctionParameter(name: parameter.dependencyName, type: parameter.type.typeID)
                                    })
                                    .adding(member: Return(value: Variable.proxySelf.reference + .named(declaration.declarationName) | .call(Tuple()
                                        .adding(parameters: declaration.parameters.map { parameter in
                                            return TupleParameter(name: parameter.dependencyName, value: Reference.named(parameter.dependencyName))
                                        })
                                    )))
                            ]
                        }
                        
                        return members
                    }),
                EmptyLine(),
                TypeAlias(
                    identifier: TypeAliasIdentifier(name: dependencyContainer.type.dependencyResolverTypeID.name),
                    value: TypeIdentifier(name: dependencyContainer.type.dependencyResolverProxyTypeID.name)
                )
            ]
        }
    }

    func publicDependencyInitExtensions() throws -> [FileBodyMember] {
        return try dependencyGraph.dependencyContainers.orderedValues.flatMap { dependencyContainer -> [FileBodyMember] in
            guard dependencyContainer.declarationSource == .type else { return [] }
            guard dependencyContainer.accessLevel.isPublic else { return [] }
            let parameters = try dependencyContainer.parameters + inputReferences(of: dependencyContainer)
            let dependencyResolverVariable = parameters.isEmpty ?
                dependencyContainer.type.dependencyResolverVariable : dependencyContainer.type.publicDependencyResolverVariable
            return [
                EmptyLine(),
                Extension(type: dependencyContainer.type.typeID.with(genericParameters: []))
                    .adding(member: Function(kind: .`init`(convenience: true, optional: false))
                        .with(accessLevel: .public)
                        .adding(parameters: try parameters.map { dependency in
                            let declaration = try self.declaration(for: dependency)
                            return FunctionParameter(name: declaration.declarationName, type: declaration.type.typeID)
                        })
                        .adding(member: Assignment(
                            variable: Variable._self,
                            value: TypeIdentifier.mainDependencyContainer.reference | .call()
                        ))
                        .adding(member: Assignment(
                            variable: Variable.__self,
                            value: Variable._self.reference + dependencyResolverVariable.reference | .call(Tuple()
                                .adding(parameters: try parameters.map { dependency in
                                    let declaration = try self.declaration(for: dependency)
                                    return TupleParameter(name: declaration.declarationName, value: Reference.named(declaration.declarationName))
                                })
                            )
                        ))
                        .adding(member: Reference.named(.`self`) + .named(.`init`) | .call(Tuple()
                            .adding(parameter: TupleParameter(name: "injecting", value: Variable.__self.reference))
                        ))
                    )
            ]
        }
    }
}

// MARK: - MainDependencyResolverStub

private extension MetaWeaverFile {
    
    func mainDependencyResolverStub() throws -> Type {
        return Type(identifier: .mainDependencyResolverStub)
            .with(kind: .class(final: false))
            .with(objc: doesSupportObjc)
            .adding(inheritedType: doesSupportObjc ? .nsObject : nil)
            .adding(members: resolversStubImplementation())
            .adding(member: EmptyLine())
            .adding(member: Function(kind: .`init`(convenience: false, optional: false))
                .with(override: doesSupportObjc)
            )
            .adding(members: settersStubImplementation())
            .adding(members: try dependencyBuilders())
    }
    
    func resolversStubImplementation() -> [TypeBodyMember] {
        return orderedDeclarations.flatMap { declaration -> [TypeBodyMember] in
            let doubleVariable = Variable(name: declaration.declarationDoubleName)
            let isParameter = isParameterByDeclaration[declaration] ?? false
            if isParameter {
                guard let concreteType = declaration.type.concreteType else { return [] }
                return [
                    EmptyLine(),
                    PlainCode(code: """
                    var \(doubleVariable.name): \(concreteType.typeID.swiftString)\(concreteType.value.isOptional ? " = nil" : "!")
                    """),
                    ComputedProperty(variable: Variable(name: declaration.declarationName)
                        .with(type: declaration.type.typeID))
                        .adding(member: Return(value: doubleVariable.reference))
                ]
            } else {
                var members: [TypeBodyMember] = [
                    EmptyLine(),
                    Property(variable: doubleVariable
                        .with(immutable: false))
                        .with(value: Reference.named("\(declaration.type.typeID.swiftString)Double") | .call()),
                ]
                
                if declaration.parameters.isEmpty {
                    members += [
                        ComputedProperty(variable: Variable(name: declaration.declarationName)
                            .with(type: declaration.type.typeID))
                            .adding(member: Return(value: doubleVariable.reference))
                    ]
                } else {
                    members += [
                        Function(kind: .named(declaration.declarationName))
                            .with(resultType: declaration.type.typeID)
                            .adding(parameters: declaration.parameters.map { parameter in
                                FunctionParameter(name: parameter.dependencyName, type: parameter.type.typeID)
                            })
                            .adding(member: Return(value: doubleVariable.reference))
                    ]
                }
                
                return members
            }
        }
    }
    
    func resolversStubImplementationExtension() -> Extension {
        return Extension(type: .mainDependencyResolverStub)
            .adding(inheritedTypes: orderedDeclarations.map { declaration in
                TypeIdentifier(name: declaration.resolverTypeName)
            })
    }
    
    func settersStubImplementation() -> [TypeBodyMember] {
        return setterDeclarations.flatMap { declaration -> [TypeBodyMember] in
            [
                EmptyLine(),
                Function(kind: .named(declaration.setterName))
                    .adding(parameter: FunctionParameter(alias: "_", name: "value", type: declaration.type.typeID))
                    .adding(member: Comment.comment("no-op"))
            ]
        }
    }
    
    func settersStubImplementationExtension() -> Extension {
        return Extension(type: .mainDependencyResolverStub)
            .adding(inheritedTypes: setterDeclarations.map { declaration in
                TypeIdentifier(name: declaration.setterTypeName)
            })
    }
    
    func dependencyBuilders() throws -> [TypeBodyMember] {
        return try dependencyGraph.dependencyContainers.orderedValues.flatMap { dependencyContainer -> [TypeBodyMember] in
            guard dependencyContainer.declarationSource == .type else { return [] }
            guard dependencyContainer.parameters.isEmpty == false || dependencyContainer.references.isEmpty == false else { return [] }
            let containsAmbiguousDeclarations = try self.containsAmbiguousDeclarations(in: dependencyContainer)
            return [
                EmptyLine(),
                Function(kind: .named(dependencyContainer.type.dependencyBuilderVariable.name))
                    .adding(parameters: dependencyContainer.parameters.map { parameter in
                        FunctionParameter(name: parameter.dependencyName, type: parameter.type.typeID)
                    })
                    .with(resultType: dependencyContainer.type.typeID)
                    .adding(members: try dependencyContainer.parameters.map { parameter in
                        let declaration = try self.declaration(for: parameter)
                        let doubleVariable = Variable(name: declaration.declarationDoubleName)
                        return Assignment(
                            variable: doubleVariable.reference,
                            value: Reference.named(parameter.dependencyName)
                        )
                    })
                    .adding(members: try dependencyContainer.dependencies.orderedValues.compactMap { dependency in
                        guard dependency.annotationStyle == .propertyWrapper else { return nil }
                        let declaration = try self.declaration(for: dependency)
                        return TypeIdentifier.mainDependencyContainer.reference + .named("_pushDynamicResolver") | .call(Tuple()
                            .adding(parameter: TupleParameter(value: declaration.parameters.isEmpty ?
                                Reference.named("{ self.\(declaration.declarationName) }") :
                                Variable._self.reference + .named(declaration.declarationName)
                            ))
                        )
                    })
                    .adding(member: Return(value: dependencyContainer.type.typeID.reference | .call(Tuple()
                        .adding(parameter: TupleParameter(
                            name: "injecting",
                            value: containsAmbiguousDeclarations == false ?
                                Reference.named(.`self`) :
                                dependencyContainer.type.dependencyResolverProxyTypeID.reference | .call(Tuple()
                                    .adding(parameter: TupleParameter(value: Reference.named(.`self`)))
                                )
                        ))
                    )))
            ]
        }
    }
}

// MARK: - Graph Transformations

private extension MetaWeaverFile {
    
    static func desambiguatedDeclarations(from dependencyGraph: DependencyGraph) throws -> Set<MetaDependencyDeclaration> {

        let dependenciesByDeclaration: [MetaDependencyDeclaration: [Dependency]] =
            try dependencyGraph.dependencies.reduce(into: [:]) { dependenciesByDeclaration, dependency in
                let declaration = try MetaDependencyDeclaration(for: dependency, in: dependencyGraph)
                var dependencies = dependenciesByDeclaration[declaration] ?? []
                dependencies.append(dependency)
                dependenciesByDeclaration[declaration] = dependencies
            }
        
        return Set(try dependenciesByDeclaration.lazy.flatMap { declaration, dependencies -> Set<MetaDependencyDeclaration> in
            let declarations = Set(try dependencies.lazy.map {
                try MetaDependencyDeclaration(for: $0, in: dependencyGraph, includeTypeInName: true, includeParametersInName: true)
            })

            if declarations.count == 1 {
                return Set([declaration])
            } else {
                return declarations
            }
        })
    }
    
    func declaration(for dependency: Dependency) throws -> MetaDependencyDeclaration {
        let declaration = try MetaDependencyDeclaration(for: dependency, in: dependencyGraph, includeTypeInName: true, includeParametersInName: true)
        if declarations.contains(declaration) {
            return declaration
        } else {
            let declaration = try MetaDependencyDeclaration(for: dependency, in: dependencyGraph, includeTypeInName: true)
            if declarations.contains(declaration) {
                return declaration
            } else {
                return try MetaDependencyDeclaration(for: dependency, in: dependencyGraph)
            }
        }
    }
    
    func resolvedDeclarationsBySource(for dependency: Dependency,
                                      in dependencyContainer: DependencyContainer) throws -> [(source: ConcreteType?, declaration: MetaDependencyDeclaration)] {
        
        let cacheIndex = InspectorCacheIndex(dependency, dependencyContainer)
        if let resolvedDeclarations = resolvedDeclarationsBySourceCache[cacheIndex] {
            return resolvedDeclarations
        }
        let resolvedDeclarations = try _resolvedDeclarationsBySource(for: dependency, in: dependencyContainer)
        resolvedDeclarationsBySourceCache[cacheIndex] = resolvedDeclarations
        return resolvedDeclarations
    }
    
    func _resolvedDeclarationsBySource(for dependency: Dependency,
                                       in dependencyContainer: DependencyContainer) throws -> [(source: ConcreteType?, declaration: MetaDependencyDeclaration)] {
        let declaration = try self.declaration(for: dependency)
        
        switch dependency.kind {
        case .reference:
            do {
                let registrations = try inspector.resolve(dependency, from: dependencyContainer, inspectionLevel: .permissive)
                
                let resolvedDeclarations: [(ConcreteType?, MetaDependencyDeclaration)] = try registrations.lazy.sorted { lhs, rhs in
                    lhs.key.description < rhs.key.description
                }.compactMap { source, registration in
                    let isRootDependencyContainer = dependencyContainer.sources.isEmpty
                    let sources = isRootDependencyContainer ? [dependencyContainer.type] : dependencyContainer.sources
                    guard sources.contains(source) else { return nil }
                    return (source, try self.declaration(for: registration))
                }
                
                let resolvedDeclarationsSet = Set(resolvedDeclarations.lazy.map { $0.1 })
                if resolvedDeclarationsSet.count > 1 {
                    return resolvedDeclarations
                } else if let resolvedDeclaration = resolvedDeclarationsSet.first {
                    return [(nil, resolvedDeclaration)]
                } else {
                    return []
                }
            } catch {
                return []
            }
            
        case .parameter,
             .registration:
            return [(nil, declaration)]
        }
    }

    func containsDeclarationBasedOnSource(in dependencyContainer: DependencyContainer) throws -> Bool {
        let inputDependencies = try self.inputReferences(of: dependencyContainer)
        return try inputDependencies.contains { dependency in
            try resolvedDeclarationsBySource(for: dependency, in: dependencyContainer).count > 1
        }
    }
    
    func containsAmbiguousDeclarations(in dependencyContainer: DependencyContainer) throws -> Bool {
        if let value = containsAmbiguousDeclarationsCache[ObjectIdentifier(dependencyContainer)] {
            return value
        }
        let value = try _containsAmbiguousDeclarations(in: dependencyContainer)
        containsAmbiguousDeclarationsCache[ObjectIdentifier(dependencyContainer)] = value
        return value
    }
    
    func _containsAmbiguousDeclarations(in dependencyContainer: DependencyContainer) throws -> Bool {
        return try dependencyContainer.dependencies.orderedValues.contains { dependency in
            let declaration = try self.declaration(for: dependency)
            return declaration.isDesambiguated
        }
    }
    
    func inputReferences(of dependencyContainer: DependencyContainer) throws -> [Dependency] {
        if let inputReferences = inputReferencesCache[ObjectIdentifier(dependencyContainer)] {
            return inputReferences
        }
        
        var visitedDependencyContainers = Set<ObjectIdentifier>()
        let inputReferences = try _inputReferences(of: dependencyContainer, &visitedDependencyContainers).sorted { lhs, rhs in
            try declaration(for: lhs).declarationName < declaration(for: rhs).declarationName
        }
        
        inputReferencesCache[ObjectIdentifier(dependencyContainer)] = inputReferences
        return inputReferences
    }

    func _inputReferences(of dependencyContainer: DependencyContainer,
                          _ visitedDependencyContainers: inout Set<ObjectIdentifier>) throws -> [Dependency] {
        
        guard visitedDependencyContainers.contains(ObjectIdentifier(dependencyContainer)) == false else { return [] }
        visitedDependencyContainers.insert(ObjectIdentifier(dependencyContainer))
        
        let directReferences = dependencyContainer.references
        let indirectReferences = try dependencyContainer.registrations.flatMap { registration -> [Dependency] in
            let target = try dependencyGraph.dependencyContainer(for: registration)
            return try _inputReferences(of: target, &visitedDependencyContainers)
        }
        
        let referencesByDeclaration = try (directReferences + indirectReferences)
            .reduce(into: OrderedDictionary<MetaDependencyDeclaration, Dependency>()) { references, reference in
                let declaration = try self.declaration(for: reference)
                references[declaration] = reference
            }
        
        let registrationDeclaration = Set(try dependencyContainer.registrations.lazy.map { try declaration(for: $0) })
        
        return referencesByDeclaration.orderedKeyValues.lazy
            .filter { registrationDeclaration.contains($0.key) == false }
            .map { $0.value }
    }
}<|MERGE_RESOLUTION|>--- conflicted
+++ resolved
@@ -764,14 +764,27 @@
                     let declaration = try self.declaration(for: reference)
                     guard selfReferenceDeclarations.contains(declaration) == false else { return [] }
 
-<<<<<<< HEAD
                     let assignments: (MetaDependencyDeclaration) -> [Assignment] = { resolvedDeclaration in
                         let isRootDependencyContainer = dependencyContainer.sources.isEmpty && publicInterface == false
-                        let builderValue = Variable._self.reference + .named("builder") | .call(Tuple()
-                            .adding(parameter: TupleParameter(value:
-                                (isRootDependencyContainer ? Variable._self.reference + .none : .none) | .named(resolvedDeclaration.declarationName)
-                            ))
-                        )
+                        let builderValue: Reference
+
+                        switch reference.kind {
+                        case .parameter:
+                            builderValue = Variable._self.reference + .named("builder") | .call(Tuple()
+                                .adding(parameter: TupleParameter(value:
+                                    (isRootDependencyContainer ? Variable._self.reference + .none : .none) | .named(resolvedDeclaration.declarationName)
+                                ))
+                            )
+
+                        case .reference:
+                            builderValue = .named("getBuilder") | .call(Tuple()
+                                .adding(parameter: TupleParameter(name: "for", value: Value.string(resolvedDeclaration.declarationName)))
+                                .adding(parameter: TupleParameter(name: "type", value: resolvedDeclaration.type.typeID.reference + .named(.`self`)))
+                            )
+
+                        case .registration:
+                            fatalError("Invalid kind for input reference")
+                        }
 
                         var assignments = [Assignment(
                             variable: Variable._self.reference + .named(declaration.buildersSubcriptGet),
@@ -786,30 +799,6 @@
                         }
 
                         return assignments
-=======
-                    let assignment: (MetaDependencyDeclaration) -> Assignment = { resolvedDeclaration in
-                        switch reference.kind {
-                        case .parameter:
-                            return Assignment(
-                                variable: Variable._self.reference + .named(declaration.buildersSubcriptGet),
-                                value: Variable._self.reference + .named("builder") | .call(Tuple()
-                                    .adding(parameter: TupleParameter(value: Reference.named(resolvedDeclaration.declarationName)))
-                                )
-                            )
-
-                        case .reference:
-                            return Assignment(
-                                variable: Variable._self.reference + .named(declaration.buildersSubcriptGet),
-                                value: .named("getBuilder") | .call(Tuple()
-                                    .adding(parameter: TupleParameter(name: "for", value: Value.string(resolvedDeclaration.declarationName)))
-                                    .adding(parameter: TupleParameter(name: "type", value: resolvedDeclaration.type.typeID.reference + .named(.`self`)))
-                                )
-                            )
-
-                        case .registration:
-                            fatalError("Invalid kind for input reference")
-                        }
->>>>>>> bcdb9e92
                     }
 
                     if publicInterface {
